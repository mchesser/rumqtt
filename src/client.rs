use std::net::{SocketAddr, ToSocketAddrs};
use std::str;
use std::sync::Arc;
use std::thread;
use std::sync::mpsc::{sync_channel, SyncSender};

use mqtt::{QualityOfService, TopicFilter};
use mqtt::packet::*;
use mqtt::topic_name::TopicName;

// TODO: Refactor with quick error
use error::{Result, Error};
use message::Message;
use clientoptions::MqttOptions;
use connection::{Connection, NetworkRequest};
use callbacks::MqttCallback;

use std::time::Duration;
use std::sync::mpsc::TrySendError;

/// Handles commands from Publisher and Subscriber. Saves MQTT
/// state and takes care of retransmissions.
pub struct MqttClient {
<<<<<<< HEAD
=======
    // TODO: Move pkid to connection thread which allows this
    // object to be clonable and user can use this object in
    // multiple threads
    pub last_pkid: PacketIdentifier,
>>>>>>> e5545bba
    pub nw_request_tx: SyncSender<NetworkRequest>,
}

impl MqttClient {
    fn lookup_ipv4<A: ToSocketAddrs>(addr: A) -> SocketAddr {
        let addrs = addr.to_socket_addrs().expect("Conversion Failed");
        for addr in addrs {
            if let SocketAddr::V4(_) = addr {
                return addr;
            }
        }
        unreachable!("Cannot lookup address");
    }

    fn mock_start(opts: MqttOptions, forever: bool) -> Result<Self> {
        let (nw_request_tx, nw_request_rx) = sync_channel::<NetworkRequest>(50);


        thread::spawn(move || -> Result<()> {
            let _ = nw_request_rx;
            if forever {
                thread::sleep(Duration::new(1000_000, 0));
            }
            Ok(())
        });

        let client = MqttClient {
            nw_request_tx: nw_request_tx,
        };

        Ok(client)
    }

    /// Connects to the broker and starts an event loop in a new thread.
    /// Returns 'Request' and handles reqests from it.
    /// Also handles network events, reconnections and retransmissions.
    pub fn start(opts: MqttOptions, callbacks: Option<MqttCallback>) -> Result<Self> {
        let (nw_request_tx, nw_request_rx) = sync_channel::<NetworkRequest>(50);
        let addr = Self::lookup_ipv4(opts.addr.as_str());
        let mut connection = Connection::connect(addr, opts.clone(), nw_request_rx, callbacks)?;
        // This thread handles network reads (coz they are blocking) and
        // and sends them to event loop thread to handle mqtt state.
        thread::spawn(move || -> Result<()> {
            let _ = connection.run();
            error!("Network Thread Stopped !!!!!!!!!");
            Ok(())
        });

        let client = MqttClient {
            nw_request_tx: nw_request_tx,
        };

        Ok(client)
    }

    pub fn subscribe(&mut self, topics: Vec<(&str, QualityOfService)>) -> Result<()> {
        let mut sub_topics = Vec::with_capacity(topics.len());
        for topic in topics {
            let topic = (TopicFilter::new_checked(topic.0)?, topic.1);
            sub_topics.push(topic);
        }
        self.nw_request_tx.send(NetworkRequest::Subscribe(sub_topics))?;
        Ok(())
    }

    pub fn publish(&mut self, topic: &str, qos: QualityOfService, payload: Vec<u8>) -> Result<()> {
        let payload = Arc::new(payload);
        let mut ret_val;
        loop {
            let payload = payload.clone();
            ret_val = self._publish(topic, false, qos, payload, None);
            if let Err(Error::TrySend(ref e)) = ret_val {
                match e {
                    // break immediately if rx is dropped
                    &TrySendError::Disconnected(_) => break,
                    &TrySendError::Full(_) => {
                        warn!("Request Queue Full !!!!!!!!");
                        thread::sleep(Duration::new(2, 0));
                        continue;
                    }
                }
            } else {
                return ret_val;
            }
        }
        ret_val
    }

    pub fn retained_publish(&mut self, topic: &str, qos: QualityOfService, payload: Vec<u8>) -> Result<()> {
        let payload = Arc::new(payload);
        self._publish(topic, true, qos, payload, None)
    }

    pub fn userdata_publish(&mut self, topic: &str, qos: QualityOfService, payload: Vec<u8>, userdata: Vec<u8>) -> Result<()> {
        let payload = Arc::new(payload);
        self._publish(topic, false, qos, payload, Some(userdata))
    }

    pub fn retained_userdata_publish(&mut self,
                                     topic: &str,
                                     qos: QualityOfService,
                                     payload: Vec<u8>,
                                     userdata: Vec<u8>)
                                     -> Result<()> {
        let payload = Arc::new(payload);
        self._publish(topic, true, qos, payload, Some(userdata))
    }

    pub fn disconnect(&self) -> Result<()> {
        self.nw_request_tx.send(NetworkRequest::Disconnect)?;
        Ok(())
    }

    pub fn shutdown(&self) -> Result<()> {
        self.nw_request_tx.send(NetworkRequest::Shutdown)?;
        Ok(())
    }

    fn _publish(&mut self,
                topic: &str,
                retain: bool,
                qos: QualityOfService,
                payload: Arc<Vec<u8>>,
                userdata: Option<Vec<u8>>)
                -> Result<()> {

        let topic = TopicName::new(topic.to_string())?;
        let qos_pkid = match qos {
            QualityOfService::Level0 => QoSWithPacketIdentifier::Level0,
            QualityOfService::Level1 => QoSWithPacketIdentifier::Level1(0),
            QualityOfService::Level2 => QoSWithPacketIdentifier::Level2(0),
        };

        let message = Message {
            topic: topic,
            retain: retain,
            qos: qos_pkid,
            payload: payload,
            userdata: userdata.map(Arc::new),
        };

        // TODO: Check message sanity here and return error if not
        match qos {
            QualityOfService::Level0 | QualityOfService::Level1 |
            QualityOfService::Level2 => self.nw_request_tx.try_send(NetworkRequest::Publish(message))?
        };

        Ok(())
    }
}

// @@@@@@@@@@@@~~~~~~~UNIT TESTS ~~~~~~~~~@@@@@@@@@@@@

#[cfg(test)]
mod test {
    #![allow(unused_variables)]
    extern crate env_logger;
    use mqtt::QualityOfService as QoS;
    use connection::MqttState;
    use clientoptions::MqttOptions;
    use mqtt::control::variable_header::PacketIdentifier;
    use super::MqttClient;
    use std::sync::Arc;

    #[test]
    #[should_panic]
    fn request_queue_blocks_when_buffer_full() {
        env_logger::init().unwrap();
        let client_options = MqttOptions::new().set_broker("test.mosquitto.org:1883");
        match MqttClient::mock_start(client_options, true) {
            Ok(mut mq_client) => {
                for i in 0..65536 {
                    mq_client._publish("hello/world", false, QoS::Level1, Arc::new(vec![1u8, 2, 3]), None).unwrap();
                }
            }
            Err(e) => panic!("{:?}", e),
        }
    }

    #[test]
    #[should_panic]
    fn publish_should_not_happen_rxdrop() {
        env_logger::init().unwrap();
        let client_options = MqttOptions::new().set_broker("test.mosquitto.org:1883");
        match MqttClient::mock_start(client_options, false) {
            Ok(mut mq_client) => {
                for i in 0..65536 {
                    mq_client._publish("hello/world", false, QoS::Level1, Arc::new(vec![1u8, 2, 3]), None).unwrap();
                }
            }
            Err(e) => panic!("{:?}", e),
        }
    }
}<|MERGE_RESOLUTION|>--- conflicted
+++ resolved
@@ -18,16 +18,7 @@
 use std::time::Duration;
 use std::sync::mpsc::TrySendError;
 
-/// Handles commands from Publisher and Subscriber. Saves MQTT
-/// state and takes care of retransmissions.
 pub struct MqttClient {
-<<<<<<< HEAD
-=======
-    // TODO: Move pkid to connection thread which allows this
-    // object to be clonable and user can use this object in
-    // multiple threads
-    pub last_pkid: PacketIdentifier,
->>>>>>> e5545bba
     pub nw_request_tx: SyncSender<NetworkRequest>,
 }
 
